--- conflicted
+++ resolved
@@ -6,94 +6,47 @@
 
 ## Supported operating systems
 
-This code should run on Linux, macOS. Windows is currently untested in a seperate branch.
+This code should run on Linux, macOS. Windows is untested, however work is on to solved this.
 
-<<<<<<< HEAD
 ## Required API Keys
-=======
-This code should run on Linux or macOS. 
 
-Windows is not currently supported - however you can try this branch: https://github.com/ryanmcdonough/nda-extraction/tree/windows-support which is untested but should work fine on windows.
->>>>>>> 20d93dce
-
-You'll need API keys for OpenAI and [LLMWhisperer](https://unstract.com/llmwhisperer/). You can obtain free keys for both services. Once you have the keys, add them to the `.env.example` file in the root of the project - then rename to `.env`
+You'll need API keys for OpenAI and [LLMWhisperer](https://unstract.com/llmwhisperer/). Once you have the keys, add them to the `.env.example` file in the root of the project - then rename to `.env`
 
 ## Project Structure
 
 ```
-
 project_root/
-
-<<<<<<< HEAD
 ├── nda_extractor.py
-
 ├── schemas/
-
-│   ├── definitions/
-=======
-    `python3 -m venv .venv
-    source .venv/bin/activate`
->>>>>>> 20d93dce
-
-│   │   └── nda.json
-
-<<<<<<< HEAD
-│   └── prompts/
-
-│       └── nda.json
-
+│   ├── definitions/
+│   │   └── nda.json
+│   └── prompts/
+│       └── nda.json
 ├── .env
-=======
-    `pip install -r requirements.txt`
->>>>>>> 20d93dce
-
 ├── requirements.txt
-
-<<<<<<< HEAD
 └── README.md
-
 ```
 
 ## Running the code
-=======
-    `python extract.py <path to NDA PDF or directory with PDFs>`
->>>>>>> 20d93dce
 
-1\. Clone this repository and navigate to the project directory.
-
-2\. Create and activate a Python virtual environment:
-
-   ```bash
-
-   python3 -m venv .venv
-
-   source .venv/bin/activate
-
-   ```
-
-3\. Install the required dependencies:
-
-   ```bash
-
-   pip install -r requirements.txt
-
-   ```
-
-4\. Run the script:
-
-   ```bash
-
-   python nda_extractor.py <path_to_pdf_or_directory> <schema_file_name>
-
-   ```
-
-   For example:
-
-   ```bash
-
-   python nda_extractor.py ./ndas nda.json
-
-   ```
+1. Clone this repository and navigate to the project directory.
+2. Create and activate a Python virtual environment:
+   ```bash
+   python3 -m venv .venv
+   source .venv/bin/activate
+   ```
+3. Install the required dependencies:
+   ```bash
+   pip install -r requirements.txt
+   ```
+4. Run the script:
+   ```bash
+   python extract.py <path_to_pdf_or_directory> <schema_file_name>
+   ```
+   For example:
+   ```bash
+   python extract.py ./example/nda.pdf nda.json
+   ```
 
 ## How it works
 
@@ -109,20 +62,15 @@
 
 You can customise both the data structure and the prompts used for extraction:
 
-1\. To modify the structure of the extracted data, edit the `schemas/definitions/nda.json` file.
-
-2\. To adjust the prompts used by the language model, edit the `schemas/prompts/nda.json` file.
+1. To modify the structure of the extracted data, edit the `schemas/definitions/nda.json` file.
+2. To adjust the prompts used by the language model, edit the `schemas/prompts/nda.json` file.
 
 You can create multiple schema and prompt configurations for different types of documents by adding new JSON files to these directories and specifying the file name when running the script.
 
 ## Limitations
 
 - The accuracy of the extraction depends on the quality of the input PDFs and the capabilities of the language model.
-
 - Very complex or non-standard NDAs may not be parsed correctly.
-
-- The script currently doesn't handle attachments or exhibits that might be part of the NDA.
-
 - Some nuanced legal concepts may not be fully captured, and the tool should not be considered a substitute for legal review.
 
 ## Contributing
